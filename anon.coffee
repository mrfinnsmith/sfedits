#!/usr/bin/env coffee

Twit          = require 'twit'
{Netmask}     = require 'netmask'
minimist      = require 'minimist'
{WikiChanges} = require 'wikichanges'
Mustache      = require 'mustache'

argv = minimist process.argv.slice(2), default:
  verbose: false
  config: './config.json'

ipToInt = (ip) ->
  octets = (parseInt(s) for s in ip.split('.'))
  result = 0
  result += n * Math.pow(255, i) for n, i in octets.reverse()
  result

compareIps = (ip1, ip2) ->
  q1 = ipToInt(ip1)
  q2 = ipToInt(ip2)
  if q1 == q2
    0
  else if q1 < q2
    -1
  else
    1

isIpInRange = (ip, block) ->
  if Array.isArray block
    compareIps(ip, block[0]) >= 0 and compareIps(ip, block[1]) <= 0
  else
    new Netmask(block).contains ip

isIpInAnyRange = (ip, blocks) ->
  blocks.filter((block) -> isIpInRange(ip, block)).length > 0

getConfig = (path) ->
  if path[0] != '/' and path[0..1] != './'
    path = './' + path
  require(path)

getStatus = (edit, name, template) ->
  status = Mustache.render template,
    name: name,
    url: edit.url
    page: edit.page
  # TODO: check that status isn't > 140 characters, url will be 22 chars
  # https://support.twitter.com/articles/78124-posting-links-in-a-tweet
  return status

main = ->
  config = getConfig(argv.config)
  twitter = new Twit config unless argv.noop
  wikipedia = new WikiChanges(ircNickname: config.nick)
  wikipedia.listen (edit) ->
    if edit.url
      if argv.verbose
        console.log edit.url
      if edit.anonymous
        for name, ranges of config.ranges
          if isIpInAnyRange edit.user, ranges
<<<<<<< HEAD
            status = getStatus edit, name, config.template
=======
            status = Mustache.render config.template,
              page: edit.page
              name: name
              url: edit.url
>>>>>>> 5d00d510
            console.log status
            unless argv.noop
              twitter.post 'statuses/update', status: status, (err) ->
                console.log err if err

if require.main == module
  main()

# export these for testing
exports.compareIps = compareIps
exports.isIpInRange = isIpInRange
exports.isIpInAnyRange = isIpInAnyRange
exports.ipToInt = ipToInt
exports.getStatus = getStatus
exports.run = main<|MERGE_RESOLUTION|>--- conflicted
+++ resolved
@@ -40,14 +40,24 @@
     path = './' + path
   require(path)
 
+getStatusLength = (edit, name, template) ->
+  # returns length of the tweet based on shortened url
+  # https://support.twitter.com/articles/78124-posting-links-in-a-tweet
+  fakeUrl = 'http://t.co/BzHLWr31Ce'
+  status = Mustache.render template, name: name, url: fakeUrl, page: edit.page
+  status.length
+
 getStatus = (edit, name, template) ->
-  status = Mustache.render template,
-    name: name,
+  len = getStatusLength(edit, name, template)
+  if len > 140
+    newLength = edit.page.length - (len - 139)
+    page = edit.page[0..newLength]
+  else
+    page = edit.page
+  Mustache.render template,
+    name: name
     url: edit.url
-    page: edit.page
-  # TODO: check that status isn't > 140 characters, url will be 22 chars
-  # https://support.twitter.com/articles/78124-posting-links-in-a-tweet
-  return status
+    page: page
 
 main = ->
   config = getConfig(argv.config)
@@ -60,14 +70,7 @@
       if edit.anonymous
         for name, ranges of config.ranges
           if isIpInAnyRange edit.user, ranges
-<<<<<<< HEAD
             status = getStatus edit, name, config.template
-=======
-            status = Mustache.render config.template,
-              page: edit.page
-              name: name
-              url: edit.url
->>>>>>> 5d00d510
             console.log status
             unless argv.noop
               twitter.post 'statuses/update', status: status, (err) ->
