--- conflicted
+++ resolved
@@ -44,16 +44,7 @@
 
     it 'ip not in any ranges', ->
       assert.isFalse isIpInAnyRange '1.1.1.6', [r1, r2]
-<<<<<<< HEAD
-
-    it  'x', ->
-      assert.isFalse isIpInAnyRange '199.19.250.20', [
-        ['199.19.16.0', '199.19.27.255'],
-        ['4.42.247.224', '4.42.247.255']
-      ]
-=======
       
   describe 'IP Range Error (#12)', ->
     it 'false positive not in ranges', ->
-      assert.isFalse isIpInAnyRange '199.19.250.20', [["199.19.16.0", "199.19.27.255"], ["4.42.247.224", "4.42.247.255"]]
->>>>>>> ee318908
+      assert.isFalse isIpInAnyRange '199.19.250.20', [["199.19.16.0", "199.19.27.255"], ["4.42.247.224", "4.42.247.255"]]